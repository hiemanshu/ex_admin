defmodule ExAdmin.BreadCrumb do
  @moduledoc false
  require Logger

  def get_breadcrumbs(conn, resource) do
    # action = conn.private[:phoenix_action]
    # page_name = Map.get defn, :page_name
    # get_breadcrumbs(conn, resource, defn, page_name, action)
    defn = ExAdmin.get_registered_by_controller_route(conn.params["resource"])
    get_breadcrumbs conn, resource, defn,
     Map.get(defn, :page_name), conn.private[:phoenix_action]
  end

<<<<<<< HEAD
    defp get_breadcrumbs(conn, _resource, _, nil, :index) do 
=======
  defp get_breadcrumbs(conn, _resource, _, nil, :index) do 
>>>>>>> 7c8773ec
    case conn.path_info do
      [admin | _] -> [{admin_link(admin), admin}]
      _ -> []
    end
  end
  defp get_breadcrumbs(conn, _resource, defn, nil, action) when action in [:new, :show] do 
    case conn.path_info do
      [admin, name | _] -> 
        admin_link = admin_link(admin)
        [{admin_link, admin}, {resource_link(admin_link, name), get_label(defn, name)}]
      _ -> []
    end
  end
  defp get_breadcrumbs(conn, resource, defn, nil, :edit) do 
    {id, first} = case resource.__struct__.__schema__(:fields) do
      [id, first | _] -> {Map.get(resource, id), Map.get(resource, first)}
    end
    get_breadcrumbs(conn, resource, defn, nil, :new) ++
    case conn.path_info do
      [admin, name | _] -> 
        resource_link = admin_link(admin)
        |> resource_link(name)
        [{resource_link <> "/#{id}", get_name(id, first)}]
      _ -> []
    end
  end
  defp get_breadcrumbs(_conn, _resource, _, _, _), do: []

  defp get_name(_id, name) when is_binary(name), do: name
  defp get_name(_id, name) when is_integer(name), do: Integer.to_string(name)
  defp get_name(id, _), do: Integer.to_string(id)

  defp get_label(defn, name) do
    case Map.get defn, :menu do
      %{label: label} -> label
      _ -> name
    end
  end

  defp admin_link(admin), do: "/" <> admin
  defp resource_link(admin_link, name), do: admin_link <> "/" <> name

end<|MERGE_RESOLUTION|>--- conflicted
+++ resolved
@@ -11,11 +11,7 @@
      Map.get(defn, :page_name), conn.private[:phoenix_action]
   end
 
-<<<<<<< HEAD
-    defp get_breadcrumbs(conn, _resource, _, nil, :index) do 
-=======
   defp get_breadcrumbs(conn, _resource, _, nil, :index) do 
->>>>>>> 7c8773ec
     case conn.path_info do
       [admin | _] -> [{admin_link(admin), admin}]
       _ -> []
